package order

import (
	"fmt"
	"go.etcd.io/etcd/raft/raftpb"
	"log"
	"net"
	"strings"
	"time"

	"github.com/scalog/scalog/logger"
	"github.com/scalog/scalog/order/messaging"
	"github.com/spf13/viper"
	"google.golang.org/grpc"
	"google.golang.org/grpc/keepalive"
)

func Start() {
	logger.Printf("Ordering layer server started on %d\n", viper.Get("port"))
	lis, err := net.Listen("tcp", fmt.Sprintf("0.0.0.0:%d", viper.Get("port")))
	if err != nil {
		log.Fatalf("failed to listen: %v", err)
	}

	id := 1                                              //TODO change to be unique for all ordering servers
	peers := strings.Split("http://127.0.0.1:9021", ",") //TODO change string to list of URLs
	raftProposeChannel := make(chan string)
	raftCommitChannel := make(chan *string)
	raftConfigChangeChannel := make(chan raftpb.ConfChange)

	grpcServer := grpc.NewServer(
		grpc.KeepaliveParams(keepalive.ServerParameters{
			MaxConnectionIdle: 5 * time.Minute,
		}),
	)
	orderServer := newOrderServer(make([]int, 1, 1), 2, raftProposeChannel) // todo fix hard-coded parameters
	raftErrorChannel, _ := newRaftNode(id, peers, false, orderServer.getSnapshot, raftProposeChannel, raftCommitChannel, raftConfigChangeChannel)

	messaging.RegisterOrderServer(grpcServer, orderServer)
<<<<<<< HEAD
	logger.Printf("Order layer server %d available on %d\n", viper.Get("asdf"), viper.Get("port"))
	grpcServer.Serve(lis)

	go orderServer.respondToDataLayer()
	go orderServer.listenForRaftCommits(raftCommitChannel)
	go listenForErrors(raftErrorChannel)
}

func listenForErrors(errorChannel <-chan error) {
	for err := range errorChannel {
		logger.Printf("Raft error: " + err.Error())
	}
=======
	go startRespondingToDataLayer(orderServer)
	logger.Printf("Order layer server available on %d\n", viper.Get("port"))
	grpcServer.Serve(lis)
>>>>>>> a87370d7
}<|MERGE_RESOLUTION|>--- conflicted
+++ resolved
@@ -2,6 +2,7 @@
 
 import (
 	"fmt"
+	"go.etcd.io/etcd/etcdserver/api/snap"
 	"go.etcd.io/etcd/raft/raftpb"
 	"log"
 	"net"
@@ -27,32 +28,31 @@
 	raftProposeChannel := make(chan string)
 	raftCommitChannel := make(chan *string)
 	raftConfigChangeChannel := make(chan raftpb.ConfChange)
+	raftSnapshotter := make(chan *snap.Snapshotter, 1)
 
 	grpcServer := grpc.NewServer(
 		grpc.KeepaliveParams(keepalive.ServerParameters{
 			MaxConnectionIdle: 5 * time.Minute,
 		}),
 	)
-	orderServer := newOrderServer(make([]int, 1, 1), 2, raftProposeChannel) // todo fix hard-coded parameters
-	raftErrorChannel, _ := newRaftNode(id, peers, false, orderServer.getSnapshot, raftProposeChannel, raftCommitChannel, raftConfigChangeChannel)
 
-	messaging.RegisterOrderServer(grpcServer, orderServer)
-<<<<<<< HEAD
+	var server *orderServer
+	// todo fix hard-coded parameters
+	raftErrorChannel, _ := newRaftNode(id, peers, false, server.getSnapshot, raftProposeChannel, raftCommitChannel, raftConfigChangeChannel)
+	server = newOrderServer(make([]int, 1, 1), 2, raftProposeChannel, <-raftSnapshotter)
+
+	messaging.RegisterOrderServer(grpcServer, server)
+	go server.respondToDataLayer()
+	go server.listenForRaftCommits(raftCommitChannel)
+	go listenForErrors(raftErrorChannel)
+
 	logger.Printf("Order layer server %d available on %d\n", viper.Get("asdf"), viper.Get("port"))
+	//Blocking, must be last step
 	grpcServer.Serve(lis)
-
-	go orderServer.respondToDataLayer()
-	go orderServer.listenForRaftCommits(raftCommitChannel)
-	go listenForErrors(raftErrorChannel)
 }
 
 func listenForErrors(errorChannel <-chan error) {
 	for err := range errorChannel {
 		logger.Printf("Raft error: " + err.Error())
 	}
-=======
-	go startRespondingToDataLayer(orderServer)
-	logger.Printf("Order layer server available on %d\n", viper.Get("port"))
-	grpcServer.Serve(lis)
->>>>>>> a87370d7
 }