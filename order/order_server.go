--- conflicted
+++ resolved
@@ -471,49 +471,6 @@
 }
 
 /**
-<<<<<<< HEAD
-=======
-Add contested cuts from the data layer. Triggered when Raft commits the new message.
-*/
-func (server *orderServer) listenForRaftCommits(raftCommitChannel <-chan *string) {
-	for requestString := range raftCommitChannel {
-		if requestString == nil {
-			server.attemptRecoverFromSnapshot()
-			continue
-		}
-
-		req := &pb.ReportRequest{}
-		if err := proto.Unmarshal([]byte(*requestString), req); err != nil {
-			logger.Panicf("Could not unmarshal raft commit message")
-		}
-
-		// ReportRequests can take two actions -- one is where we decide upon a shard cut.
-		// The other action is if we decide on finalizing a particular shard.
-		if req.Finalized {
-			finalizedShardID := int(req.ShardID)
-			server.finalizationResponseChannels[req.ShardID] <- true
-			server.notifyFinalizedShard(finalizedShardID)
-			server.deleteShard(finalizedShardID)
-			continue
-		}
-
-		// Save into contested cuts
-		cut := make(ShardCut, server.numServersPerShard)
-		for i := 0; i < len(cut); i++ {
-			cut[i] = int(req.TentativeCut[i])
-		}
-
-		server.mu.Lock()
-		for i := 0; i < len(cut); i++ {
-			curr := server.contestedGlobalCut[int(req.ShardID)][int(req.ReplicaID)][i]
-			server.contestedGlobalCut[int(req.ShardID)][int(req.ReplicaID)][i] = golib.Max(curr, cut[i])
-		}
-		server.mu.Unlock()
-	}
-}
-
-/**
->>>>>>> 1b958324
 Use snapshot to reload server state.
 */
 func (server *orderServer) attemptRecoverFromSnapshot() {
