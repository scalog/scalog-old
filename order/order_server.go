--- conflicted
+++ resolved
@@ -1,7 +1,6 @@
 package order
 
 import (
-<<<<<<< HEAD
 	"encoding/json"
 	"github.com/gogo/protobuf/proto"
 	"github.com/scalog/scalog/logger"
@@ -9,13 +8,6 @@
 	"go.etcd.io/etcd/etcdserver/api/snap"
 	"sync"
 	"time"
-=======
-	"sync"
-
-	"github.com/scalog/scalog/logger"
-
-	pb "github.com/scalog/scalog/order/messaging"
->>>>>>> a87370d7
 )
 
 // Server's view of latest cuts in all servers of the shard
@@ -173,12 +165,8 @@
 func (server *orderServer) reportResponseRoutine(stream pb.Order_ReportServer, req *pb.ReportRequest) {
 	shardId := int(req.ShardID)
 	num := req.ReplicaID
-<<<<<<< HEAD
 	for response := range server.dataResponseChannels[shardId][num] {
-=======
-	for response := range server.responseChannels[shardId][num] {
 		logger.Printf(response.String())
->>>>>>> a87370d7
 		stream.Send(&response)
 	}
 }
