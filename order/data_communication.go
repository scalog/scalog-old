package order

import (
	"context"
	"io"

	"github.com/scalog/scalog/logger"
	pb "github.com/scalog/scalog/order/messaging"
)

/**
Receives messages from the data layer. Spawns response function with a pointer to the stream to respond to data layer with newly committed cuts.
*/
func (server *orderServer) Report(stream pb.Order_ReportServer) error {
	spawned := false
	for {
		req, err := stream.Recv()
		if err == io.EOF {
			return nil
		}
		if err != nil {
			return err
		}
		if !spawned {
			// Boot routine ONLY ONCE for periodically responding to data layer
			go server.reportResponseRoutine(stream, req)
			spawned = true
		}

		// Check for missing log requests
		if req.MinLogNum != 0 && req.MaxLogNum != 0 {
			server.provideMissingCuts(int(req.MinLogNum), int(req.MaxLogNum), int(req.ShardID), stream)
			continue
		}

		server.rc.leaderMu.RLock()
		if !server.rc.isLeader {
			//forward requests to the leader
			server.rc.toLeaderStream.Send(req)
			server.rc.leaderMu.RUnlock()
		} else {
			server.rc.leaderMu.RUnlock()

			if req.Finalized {
				// finalize cut
				server.notifyFinalizedShard(int(req.ShardID))
				server.deleteShard(int(req.ShardID))
			} else {
				// save the new cut info
				server.saveTentativeCut(req)
			}
		}
	}
}

/**
Receives messages from other ordering servers. Store if leader, otherwise ignore.
*/
func (server *orderServer) Forward(stream pb.Order_ForwardServer) error {
	for {
		req, err := stream.Recv()
		if err == io.EOF {
			return nil
		}
		if err != nil {
			return err
		}

		// do nothing if you're not the leader
		server.rc.leaderMu.RLock()
		if !server.rc.isLeader {
			server.rc.leaderMu.RUnlock()
			logger.Printf("Received forwarded message, but is not the leader")
			continue
		}
		server.rc.leaderMu.RUnlock()

		server.saveTentativeCut(req)
	}
}

func (server *orderServer) Register(ctx context.Context, req *pb.RegisterRequest) (*pb.RegisterResponse, error) {
	return nil, nil
}

func (server *orderServer) Finalize(ctx context.Context, req *pb.FinalizeRequest) (*pb.FinalizeResponse, error) {
	server.rc.leaderMu.RLock()

	if server.rc.isLeader {
		server.rc.leaderMu.RUnlock()
		for _, shardID := range req.ShardIDs {
			server.notifyFinalizedShard(int(shardID))
			server.deleteShard(int(shardID))
		}
	} else {
		//drop the message if no leader exists
		if server.rc.toLeaderStream == nil {
			server.rc.leaderMu.RUnlock()
			logger.Printf("Received finalize request with no Raft leader")
			return nil, nil
		}
<<<<<<< HEAD

		for _, shardID := range req.ShardIDs {
			server.rc.toLeaderStream.Send(&pb.ReportRequest{ShardID: shardID, Finalized: true})
		}
		server.rc.leaderMu.RUnlock()
	}

	//TODO only respond once leader sends committedCut without this shard?
	resp := &pb.FinalizeResponse{}
	return resp, nil
=======
		server.finalizationResponseChannels[shardID] = make(chan bool)
		server.raftProposeChannel <- string(raftReq)
	}
	// Wait for raft to commit the finalization requests before responding
	for _, shardID := range req.ShardIDs {
		<-server.finalizationResponseChannels[shardID]
		delete(server.finalizationResponseChannels, shardID)
	}
	return &pb.FinalizeResponse{}, nil
>>>>>>> f3641585
}<|MERGE_RESOLUTION|>--- conflicted
+++ resolved
@@ -89,8 +89,7 @@
 	if server.rc.isLeader {
 		server.rc.leaderMu.RUnlock()
 		for _, shardID := range req.ShardIDs {
-			server.notifyFinalizedShard(int(shardID))
-			server.deleteShard(int(shardID))
+			server.finalizationResponseChannels[shardID] = make(chan bool)
 		}
 	} else {
 		//drop the message if no leader exists
@@ -99,7 +98,6 @@
 			logger.Printf("Received finalize request with no Raft leader")
 			return nil, nil
 		}
-<<<<<<< HEAD
 
 		for _, shardID := range req.ShardIDs {
 			server.rc.toLeaderStream.Send(&pb.ReportRequest{ShardID: shardID, Finalized: true})
@@ -107,18 +105,10 @@
 		server.rc.leaderMu.RUnlock()
 	}
 
-	//TODO only respond once leader sends committedCut without this shard?
-	resp := &pb.FinalizeResponse{}
-	return resp, nil
-=======
-		server.finalizationResponseChannels[shardID] = make(chan bool)
-		server.raftProposeChannel <- string(raftReq)
-	}
 	// Wait for raft to commit the finalization requests before responding
 	for _, shardID := range req.ShardIDs {
 		<-server.finalizationResponseChannels[shardID]
 		delete(server.finalizationResponseChannels, shardID)
 	}
 	return &pb.FinalizeResponse{}, nil
->>>>>>> f3641585
 }