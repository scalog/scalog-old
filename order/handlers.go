--- conflicted
+++ resolved
@@ -125,17 +125,15 @@
 	return nil, nil
 }
 
-<<<<<<< HEAD
+func max(x int, y int) int {
+	if x < y {
+		return y
+	}
+	return x
+}
 func min(a int, b int) int {
 	if a < b {
 		return a
 	}
 	return b
-=======
-func max(x int, y int) int {
-	if x < y {
-		return y
-	}
-	return x
->>>>>>> 36628fbe
 }